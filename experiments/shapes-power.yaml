seed_everything: 42

model:
  class_path: models.RotationalVariationalAutoencoderPower
  init_args:
    h_dim: 256
    z_dim: 3
    image_size: 91
    rotations: 36
    beta: 0.001

data:
  class_path: data.ShapesDataModule
  init_args:
    data_directory: /hits/basement/its/doserbd/projects/data/machine-learning/pink/shapes/
    shuffle: True
    image_size: 91
    batch_size: 32
    num_workers: 4

optimizer:
  class_path: torch.optim.Adam
  init_args:
    lr: 0.001

lr_scheduler:
  class_path: lightning.pytorch.cli.ReduceLROnPlateau
  init_args:
    mode: min
    factor: 0.1
    patience: 5
    cooldown: 5
    min_lr: 1.e-5
    monitor: train_loss
    verbose: True

trainer:
  max_epochs: -1
  accelerator: gpu
  devices: 1
  precision: 32
  logger:
    class_path: lightning.pytorch.loggers.WandbLogger
    init_args:
<<<<<<< HEAD
      project: spherinator
      log_model: all
      entity: bernddoser
      tags: [shapes, power]
=======
      project: profiling
      # name: shapes-power
      log_model: True
>>>>>>> 7f8d8e6c
  callbacks:
    - class_path: callbacks.LogReconstructionCallback
      init_args:
        num_samples: 4
    - class_path: lightning.pytorch.callbacks.ModelCheckpoint
      init_args:
        monitor: train_loss
        filename: "{epoch}-{train_loss:.2f}"
        save_top_k: 1
        mode: min
        every_n_epochs: 1<|MERGE_RESOLUTION|>--- conflicted
+++ resolved
@@ -42,16 +42,10 @@
   logger:
     class_path: lightning.pytorch.loggers.WandbLogger
     init_args:
-<<<<<<< HEAD
       project: spherinator
       log_model: all
       entity: bernddoser
       tags: [shapes, power]
-=======
-      project: profiling
-      # name: shapes-power
-      log_model: True
->>>>>>> 7f8d8e6c
   callbacks:
     - class_path: callbacks.LogReconstructionCallback
       init_args:
