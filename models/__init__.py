--- conflicted
+++ resolved
@@ -1,8 +1,3 @@
-<<<<<<< HEAD
-from .RotationalSphericalProjectingAutoencoder import \
-    RotationalSphericalProjectingAutoencoder
-from .RotationalVAE import RotationalVAE
-=======
 """
 This module is the entry point of the models package used to provide the projections.
 It initializes the package and makes its modules available for import.
@@ -14,15 +9,16 @@
 2. `simple`: TODO
 """
 
-from .rotational_spherical_projecting_autoencoder import RotationalSphericalProjectingAutoencoder
->>>>>>> c90cdd09
+from .rotational_spherical_autoencoder import RotationalSphericalAutoencoder
+from .rotational_spherical_variational_autoencoder import \
+    RotationalSphericalVariationalAutoencoder
 from .simple import SimpleModel
 from .svae import SVAE
 from .vae import VAE
 
 __all__ = [
-    'RotationalSphericalProjectingAutoencoder',
-    'RotationalVAE',
+    'RotationalSphericalAutoencoder',
+    'RotationalSphericalVariationalAutoencoder',
     'SimpleModel',
     'SVAE',
     'VAE',
