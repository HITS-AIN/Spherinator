[![Build Status](https://github.com/HITS-AIN/Spherinator/actions/workflows/python-package.yml/badge.svg?branch=main)](https://github.com/HITS-AIN/Spherinator/actions/workflows/python-package.yml?branch=main)

# Spherinator

Provides simple autoencoders to project images to the surface of a sphere inluding a tool to creat HiPS representations for browsing.

![HiPSter example](efigi.png "Example of autoencoded HiPS tiling for efigi data of nearby galaxies in SDSS")


## Git clone with submodules

This repository contains git submodules. To clone the repository including the submodules use the following command:

```bash
git clone --recurse-submodules https://github.com/HITS-AIN/Spherinator.git
```

or after cloning with

```bash
git submodule init
git submodule update
```


## Conda environment

Based on [Miniconda](https://docs.conda.io/en/latest/miniconda.html) all dependencies can be installed in a conda environment. The environment can be created and activated with the following commands:

```bash
conda env create
conda activate spherinator
```


## LightningCLI

[LightningCLI](https://lightning.ai/docs/pytorch/latest/cli/lightning_cli.html#lightning-cli) is a command line interface separating source code from hyperparameters. Hyperparameters are defined in a YAML file `config.yaml` and passed to the CLI.

```bash
python main.py fit -c experiments/illustris.yaml
```


## Generate HiPS and catalog

The following command generates a HiPS representation and a catalog showing the real images located on the latent space using the trained model.

```bash
./hipster.py all --checkpoint <checkpoint-file>.ckpt
```

Call `./hipster.py --help` for more information.


<<<<<<< HEAD
## Profiling

The Pytorch profiler can be used by appending the `pytorch-profiler.yaml` config file to the command line.

```bash
python main.py fit -c experiments/shapes-power.yaml -c experiments/pytorch-profiler.yaml
=======
## Visualize reconstructed images during training

The config-file [wandb-log-reconstructions.yaml](experiments/wandb-log-reconstructions.yaml) can be appended to visualize the reconstructed images during training at W&B.

```bash
python main.py fit -c experiments/illustris.yaml -c experiments/wandb-log-reconstructions.yaml
>>>>>>> 7f8d8e6c
```<|MERGE_RESOLUTION|>--- conflicted
+++ resolved
@@ -53,19 +53,19 @@
 Call `./hipster.py --help` for more information.
 
 
-<<<<<<< HEAD
 ## Profiling
 
 The Pytorch profiler can be used by appending the `pytorch-profiler.yaml` config file to the command line.
 
 ```bash
 python main.py fit -c experiments/shapes-power.yaml -c experiments/pytorch-profiler.yaml
-=======
+```
+
+
 ## Visualize reconstructed images during training
 
 The config-file [wandb-log-reconstructions.yaml](experiments/wandb-log-reconstructions.yaml) can be appended to visualize the reconstructed images during training at W&B.
 
 ```bash
 python main.py fit -c experiments/illustris.yaml -c experiments/wandb-log-reconstructions.yaml
->>>>>>> 7f8d8e6c
 ```