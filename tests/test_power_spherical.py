<<<<<<< HEAD
=======
import sys

import pytest
>>>>>>> 3a1bb194
import torch
from power_spherical import HypersphericalUniform, PowerSpherical


def test_power_spherical_2d():
    dist = PowerSpherical(torch.Tensor([0.0, 0.0]), torch.Tensor([1.0]))

    assert dist.has_rsample == True
    assert torch.allclose(dist.rsample(), torch.Tensor([-0.9971, 0.0766]), rtol=1e-3)
    assert torch.allclose(dist.rsample(), torch.Tensor([-0.5954, 0.8034]), rtol=1e-3)


def test_power_spherical_large_scale():
    z_mean = torch.Tensor([1.0, 0.0, 0.0])
    z_mean = torch.nn.functional.normalize(z_mean, p=2.0, dim=0)
    z_scale = torch.Tensor([1.0e38])
    z_scale = torch.nn.functional.softplus(z_scale) + 1
    dist = PowerSpherical(z_mean, z_scale)

    assert torch.allclose(
        dist.rsample(), torch.Tensor([1.0000e00, -2.9921e-04, -3.8586e-04])
    )
    assert torch.allclose(
        dist.rsample(), torch.Tensor([1.0000e00, -4.6703e-04, 1.4249e-04])
    )


def test_power_spherical_2d_batch():
    batch_size = 32
    loc = torch.randn(batch_size, 3)
    scale = torch.ones(batch_size)
    dist = PowerSpherical(loc, scale)

    sample = dist.rsample()
    assert sample.shape == torch.Size([batch_size, 3])


def test_kl_divergence():
    dim = 8
    loc = torch.tensor([0.0] * (dim - 1) + [1.0])
    scale = torch.tensor(10.0)

    dist1 = PowerSpherical(loc, scale)
    dist2 = HypersphericalUniform(dim)
    x = dist1.sample((100000,))

    assert torch.allclose(
        (dist1.log_prob(x) - dist2.log_prob(x)).mean(),
        torch.distributions.kl_divergence(dist1, dist2),
        atol=1e-2,
    )


@pytest.mark.skipif(
    sys.version_info >= (3, 12),
    reason="Python 3.12+ not yet supported for torch.compile",
)
def test_dynamo_export_normal(tmp_path):
    class Model(torch.nn.Module):
        def __init__(self):
            self.normal = torch.distributions.normal.Normal(0, 1)
            super().__init__()

        def forward(self, x):
            return self.normal.sample(x.shape)

    x = torch.randn(2, 3)
    exported_program = torch.export.export(Model(), args=(x,))
    onnx_program = torch.onnx.dynamo_export(
        exported_program,
        x,
    )
    onnx_program.save(str(tmp_path / "normal.onnx"))


@pytest.mark.skip(reason="must be solved")
def test_dynamo_export_spherical():
    class Model(torch.nn.Module):
        def __init__(self):
            self.spherical = PowerSpherical(
                torch.Tensor([0.0, 1.0]), torch.Tensor([1.0])
            )
            super().__init__()

        def forward(self, x):
            return self.spherical.sample(x.shape)

    x = torch.randn(2, 3)
    exported_program = torch.export.export(Model(), args=(x,))
    _ = torch.onnx.dynamo_export(
        exported_program,
        x,
    )<|MERGE_RESOLUTION|>--- conflicted
+++ resolved
@@ -1,9 +1,6 @@
-<<<<<<< HEAD
-=======
 import sys
 
 import pytest
->>>>>>> 3a1bb194
 import torch
 from power_spherical import HypersphericalUniform, PowerSpherical
 
